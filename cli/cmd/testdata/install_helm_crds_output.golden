---
# Source: linkerd-crds/templates/policy/server.yaml
---
apiVersion: apiextensions.k8s.io/v1
kind: CustomResourceDefinition
metadata:
  name: servers.policy.linkerd.io
  annotations:
    linkerd.io/created-by: linkerd/helm linkerd-version
  labels:
    helm.sh/chart: linkerd-crds-
    linkerd.io/control-plane-ns: linkerd-dev
spec:
  group: policy.linkerd.io
  names:
    # kind: Server
    plural: servers
    singular: server
    shortNames: [srv]
  scope: Namespaced
  versions:
    - name: v1alpha1
      served: true
      storage: false
      deprecated: true
      deprecationWarning: "policy.linkerd.io/v1alpha1 Server is deprecated; use policy.linkerd.io/v1beta1 Server"
      schema:
        openAPIV3Schema:
          type: object
          required: [spec]
          properties:
            spec:
              type: object
              required:
                - podSelector
                - port
              properties:
                podSelector:
                  type: object
                  description: >-
                    Selects pods in the same namespace.
                  oneOf:
                    - required: [matchExpressions]
                    - required: [matchLabels]
                  properties:
                    matchLabels:
                      type: object
                      x-kubernetes-preserve-unknown-fields: true
                    matchExpressions:
                      type: array
                      items:
                        type: object
                        required: [key, operator]
                        properties:
                          key:
                            type: string
                          operator:
                            type: string
                            enum: [In, NotIn, Exists, DoesNotExist]
                          values:
                            type: array
                            items:
                              type: string
                port:
                  description: >-
                    A port name or number. Must exist in a pod spec.
                  x-kubernetes-int-or-string: true
                proxyProtocol:
                  description: >-
                    Configures protocol discovery for inbound connections.

                    Supersedes the `config.linkerd.io/opaque-ports` annotation.
                  type: string
                  default: unknown
                  enum:
                    - unknown
                    - HTTP/1
                    - HTTP/2
                    - gRPC
                    - opaque
                    - TLS
    - name: v1beta1
      served: true
      storage: true
      schema:
        openAPIV3Schema:
          type: object
          required: [spec]
          properties:
            spec:
              type: object
              required:
                - podSelector
                - port
              properties:
                podSelector:
                  type: object
                  description: >-
                    Selects pods in the same namespace.
                  oneOf:
                    - required: [matchExpressions]
                    - required: [matchLabels]
                  properties:
                    matchLabels:
                      type: object
                      x-kubernetes-preserve-unknown-fields: true
                    matchExpressions:
                      type: array
                      items:
                        type: object
                        required: [key, operator]
                        properties:
                          key:
                            type: string
                          operator:
                            type: string
                            enum: [In, NotIn, Exists, DoesNotExist]
                          values:
                            type: array
                            items:
                              type: string
                port:
                  description: >-
                    A port name or number. Must exist in a pod spec.
                  x-kubernetes-int-or-string: true
                proxyProtocol:
                  description: >-
                    Configures protocol discovery for inbound connections.

                    Supersedes the `config.linkerd.io/opaque-ports` annotation.
                  type: string
                  default: unknown
                  enum:
                    - unknown
                    - HTTP/1
                    - HTTP/2
                    - gRPC
                    - opaque
                    - TLS
      additionalPrinterColumns:
      - name: Port
        type: string
        description: The port the server is listening on
        jsonPath: .spec.port
      - name: Protocol
        type: string
        description: The protocol of the server
        jsonPath: .spec.proxyProtocol
---
# Source: linkerd-crds/templates/policy/serverauthorization.yaml
---
apiVersion: apiextensions.k8s.io/v1
kind: CustomResourceDefinition
metadata:
  name: serverauthorizations.policy.linkerd.io
  annotations:
    linkerd.io/created-by: linkerd/helm linkerd-version
  labels:
    helm.sh/chart: linkerd-crds-
    linkerd.io/control-plane-ns: linkerd-dev
spec:
  group: policy.linkerd.io
  scope: Namespaced
  names:
    kind: ServerAuthorization
    plural: serverauthorizations
    singular: serverauthorization
    shortNames: [saz]
  versions:
    - name: v1alpha1
      served: true
      storage: false
      deprecated: true
      deprecationWarning: "policy.linkerd.io/v1alpha1 ServerAuthorization is deprecated; use policy.linkerd.io/v1beta1 ServerAuthorization"
      schema:
        openAPIV3Schema:
          type: object
          required: [spec]
          properties:
            spec:
              description: >-
                Authorizes clients to communicate with Linkerd-proxied servers.
              type: object
              required: [server, client]
              properties:
                server:
                  description: >-
                    Identifies servers in the same namespace for which this
                    authorization applies.

                    Only one of `name` or `selector` may be specified.
                  type: object
                  oneOf:
                    - required: [name]
                    - required: [selector]
                  properties:
                    name:
                      description: References a `Server` instance by name
                      type: string
                      pattern: '^[a-z0-9]([-a-z0-9]*[a-z0-9])?$'
                    selector:
                      description: >-
                        A label query over servers on which this authorization applies.
                      type: object
                      oneOf:
                        - required: [matchLabels]
                        - required: [matchExpressions]
                      properties:
                        matchLabels:
                          type: object
                          x-kubernetes-preserve-unknown-fields: true
                        matchExpressions:
                          type: array
                          items:
                            type: object
                            required: [key, operator]
                            properties:
                              key:
                                type: string
                              operator:
                                type: string
                                enum: [In, NotIn, Exists, DoesNotExist]
                              values:
                                type: array
                                items:
                                  type: string
                client:
                  description:  Describes clients authorized to access a server.
                  type: object
                  oneOf:
                    - required: [meshTLS]
                    - required: [unauthenticated]
                  properties:
                    networks:
                      description: >-
                        Limits the client IP addresses to which this
                        authorization applies. If unset, the server chooses a
                        default (typically, all IPs or the cluster's pod
                        network).
                      type: array
                      items:
                        type: object
                        required: [cidr]
                        properties:
                          cidr:
                            type: string
                          except:
                            type: array
                            items:
                              type: string
                    unauthenticated:
                      description: >-
                        Authorizes unauthenticated clients to access a server.
                      type: boolean
                    meshTLS:
                      type: object
                      oneOf:
                        - required: [unauthenticatedTLS]
                        - required: [identities]
                        - required: [serviceAccounts]
                      properties:
                        unauthenticatedTLS:
                          type: boolean
                          description: >-
                            Indicates that no client identity is required for
                            communication.

                            This is mostly important for the identity
                            controller, which must terminate TLS connections
                            from clients that do not yet have a certificate.
                        identities:
                          description: >-
                            Authorizes clients with the provided proxy identity
                            strings (as provided via MTLS)

                            The `*` prefix can be used to match all identities in
                            a domain. An identity string of `*` indicates that
                            all authentication clients are authorized.
                          type: array
                          items:
                            type: string
                            pattern: '^(\*|[a-z0-9]([-a-z0-9]*[a-z0-9])?)(\.[a-z0-9]([-a-z0-9]*[a-z0-9])?)*$'
                        serviceAccounts:
                          description: >-
                            Authorizes clients with the provided proxy identity
                            service accounts (as provided via MTLS)
                          type: array
                          items:
                            type: object
                            required: [name]
                            properties:
                              name:
                                description: The ServiceAccount's name.
                                type: string
                                pattern: '^[a-z0-9]([-a-z0-9]*[a-z0-9])?$'
                              namespace:
                                description: >-
                                  The ServiceAccount's namespace. If unset, the
                                  authorization's namespace is used.
                                type: string
                                pattern: '^[a-z0-9]([-a-z0-9]*[a-z0-9])?$'
    - name: v1beta1
      served: true
      storage: true
      schema:
        openAPIV3Schema:
          type: object
          required: [spec]
          properties:
            spec:
              description: >-
                Authorizes clients to communicate with Linkerd-proxied servers.
              type: object
              required: [server, client]
              properties:
                server:
                  description: >-
                    Identifies servers in the same namespace for which this
                    authorization applies.

                    Only one of `name` or `selector` may be specified.
                  type: object
                  oneOf:
                    - required: [name]
                    - required: [selector]
                  properties:
                    name:
                      description: References a `Server` instance by name
                      type: string
                      pattern: '^[a-z0-9]([-a-z0-9]*[a-z0-9])?$'
                    selector:
                      description: >-
                        A label query over servers on which this authorization applies.
                      type: object
                      oneOf:
                        - required: [matchLabels]
                        - required: [matchExpressions]
                      properties:
                        matchLabels:
                          type: object
                          x-kubernetes-preserve-unknown-fields: true
                        matchExpressions:
                          type: array
                          items:
                            type: object
                            required: [key, operator]
                            properties:
                              key:
                                type: string
                              operator:
                                type: string
                                enum: [In, NotIn, Exists, DoesNotExist]
                              values:
                                type: array
                                items:
                                  type: string
                client:
                  description:  Describes clients authorized to access a server.
                  type: object
                  oneOf:
                    - required: [meshTLS]
                    - required: [unauthenticated]
                  properties:
                    networks:
                      description: >-
                        Limits the client IP addresses to which this
                        authorization applies. If unset, the server chooses a
                        default (typically, all IPs or the cluster's pod
                        network).
                      type: array
                      items:
                        type: object
                        required: [cidr]
                        properties:
                          cidr:
                            type: string
                          except:
                            type: array
                            items:
                              type: string
                    unauthenticated:
                      description: >-
                        Authorizes unauthenticated clients to access a server.
                      type: boolean
                    meshTLS:
                      type: object
                      oneOf:
                        - required: [unauthenticatedTLS]
                        - required: [identities]
                        - required: [serviceAccounts]
                      properties:
                        unauthenticatedTLS:
                          type: boolean
                          description: >-
                            Indicates that no client identity is required for
                            communication.

                            This is mostly important for the identity
                            controller, which must terminate TLS connections
                            from clients that do not yet have a certificate.
                        identities:
                          description: >-
                            Authorizes clients with the provided proxy identity
                            strings (as provided via MTLS)

                            The `*` prefix can be used to match all identities in
                            a domain. An identity string of `*` indicates that
                            all authentication clients are authorized.
                          type: array
                          items:
                            type: string
                            pattern: '^(\*|[a-z0-9]([-a-z0-9]*[a-z0-9])?)(\.[a-z0-9]([-a-z0-9]*[a-z0-9])?)*$'
                        serviceAccounts:
                          description: >-
                            Authorizes clients with the provided proxy identity
                            service accounts (as provided via MTLS)
                          type: array
                          items:
                            type: object
                            required: [name]
                            properties:
                              name:
                                description: The ServiceAccount's name.
                                type: string
                                pattern: '^[a-z0-9]([-a-z0-9]*[a-z0-9])?$'
                              namespace:
                                description: >-
                                  The ServiceAccount's namespace. If unset, the
                                  authorization's namespace is used.
                                type: string
                                pattern: '^[a-z0-9]([-a-z0-9]*[a-z0-9])?$'
      additionalPrinterColumns:
      - name: Server
        type: string
        description: The server that this grants access to
        jsonPath: .spec.server.name
---
<<<<<<< HEAD
# Source: linkerd-crds/templates/policy/authorizationpolicy.yaml

---
apiVersion: apiextensions.k8s.io/v1
kind: CustomResourceDefinition
metadata:
  name: authorizationpolicies.policy.linkerd.io
  annotations:
    linkerd.io/created-by: linkerd/helm linkerd-version
  labels:
    helm.sh/chart: linkerd-crds-
    linkerd.io/control-plane-ns: linkerd-dev
spec:
  group: policy.linkerd.io
  scope: Namespaced
  names:
    kind: AuthorizationPolicy
    plural: authorizationpolicies
    singular: authorizationpolicy
    shortNames: []
  versions:
    - name: v1alpha1
      served: true
      storage: true
      schema:
        openAPIV3Schema:
          type: object
          required: [spec]
          properties:
            spec:
              description: >-
                Authorizes clients to communicate with Linkerd-proxied servers.
              type: object
              required: [targetRef, requiredAuthenticationRefs]
              properties:
                targetRef:
                  description: >-
                    TODO ...
                  type: object
                  # Copied from the gateway API.
                  # Copyright 2020 The Kubernetes Authors
                  properties:
                    group:
                      description: >-
                        Group is the group of the referent. When empty, the Kubernetes core API
                        group is infered."
                      maxLength: 253
                      pattern: ^$|^[a-z0-9]([-a-z0-9]*[a-z0-9])?(\.[a-z0-9]([-a-z0-9]*[a-z0-9])?)*$
                      type: string
                    kind:
                      description: >-
                        Kind is the kind of the referent.
                      maxLength: 63
                      minLength: 1
                      pattern: ^[a-zA-Z]([-a-zA-Z0-9]*[a-zA-Z0-9])?$
                      type: string
                    name:
                      description: >-
                        Name is the name of the referent. When unspecified, this policy refers to
                        all resources of the specified Group and Kind in the local namespace.
                      maxLength: 253
                      minLength: 1
                      type: string
                  required:
                    - group
                    - kind
                requiredAuthenticationRefs:
                  description: >-
                    The list of required authentications
                  type: array
                  items:
                    type: object
                    properties:
                      group:
                        description: >-
                          Group is the group of the referent. When empty, the Kubernetes core API
                          group is inferred."
                        maxLength: 253
                        pattern: ^$|^[a-z0-9]([-a-z0-9]*[a-z0-9])?(\.[a-z0-9]([-a-z0-9]*[a-z0-9])?)*$
                        type: string
                      kind:
                        description: >-
                          Kind is the kind of the referent.
                        maxLength: 63
                        minLength: 1
                        pattern: ^[a-zA-Z]([-a-zA-Z0-9]*[a-zA-Z0-9])?$
                        type: string
                      name:
                        description: >-
                          Name is the name of the referent. When unspecified, this authentication
                          refers to all resources of the specified Group and Kind in the specified
                          namespace.
                        maxLength: 253
                        minLength: 1
                        type: string
                      namespace:
                        description: >-
                          Name is the name of the referent. When unspecified, this authentication
                          refers to the local namespace.
                        maxLength: 253
                        type: string
                    required:
                      - group
                      - kind
---
# Source: linkerd-crds/templates/policy/meshtlsauthentication.yaml
---
apiVersion: apiextensions.k8s.io/v1
kind: CustomResourceDefinition
metadata:
  name: meshtlsauthentications.policy.linkerd.io
  annotations:
    linkerd.io/created-by: linkerd/helm linkerd-version
  labels:
    helm.sh/chart: linkerd-crds-
    linkerd.io/control-plane-ns: linkerd-dev
spec:
  group: policy.linkerd.io
  scope: Namespaced
  names:
    kind: MeshTLSAuthentication
    plural: meshtlsauthentications
    singular: meshtlsauthentication
    shortNames: []
  versions:
    - name: v1alpha1
      served: true
      storage: true
      schema:
        openAPIV3Schema:
          type: object
          required: [spec]
          properties:
            spec:
              description: >-
                TODO
              type: object
              oneOf:
                - required: [identities]
                - required: [identityRefs]
              properties:
                identities:
                  description: >-
                    Authorizes clients with the provided proxy identity strings (as provided via
                    MTLS)

                    The `*` prefix can be used to match all identities in
                    a domain. An identity string of `*` indicates that
                    all authentication clients are authorized.
                  type: array
                  items:
                    type: string
                    pattern: '^(\*|[a-z0-9]([-a-z0-9]*[a-z0-9])?)(\.[a-z0-9]([-a-z0-9]*[a-z0-9])?)*$'
                identityRefs:
                  type: array
                  items:
                    type: object
                    properties:
                      group:
                        description: >-
                          Group is the group of the referent. When empty, the Kubernetes core API
                          group is inferred."
                        maxLength: 253
                        pattern: ^$|^[a-z0-9]([-a-z0-9]*[a-z0-9])?(\.[a-z0-9]([-a-z0-9]*[a-z0-9])?)*$
                        type: string
                      kind:
                        description: >-
                          Kind is the kind of the referent.
                        maxLength: 63
                        minLength: 1
                        pattern: ^[a-zA-Z]([-a-zA-Z0-9]*[a-zA-Z0-9])?$
                        type: string
                      name:
                        description: >-
                          Name is the name of the referent. When unspecified, this refers to all
                          resources of the specified Group and Kind in the specified namespace.
                        maxLength: 253
                        minLength: 1
                        type: string
                      namespace:
                        description: >-
                          Name is the name of the referent. When unspecified, this authentication
                          refers to the local namespace.
                        maxLength: 253
                        type: string
                    required:
                      - kind
---
# Source: linkerd-crds/templates/policy/networkauthentication.yaml
---
apiVersion: apiextensions.k8s.io/v1
kind: CustomResourceDefinition
metadata:
  name: networkauthentications.policy.linkerd.io
  annotations:
    linkerd.io/created-by: linkerd/helm linkerd-version
  labels:
    helm.sh/chart: linkerd-crds-
    linkerd.io/control-plane-ns: linkerd-dev
spec:
  group: policy.linkerd.io
  scope: Namespaced
  names:
    kind: NetworkAuthentication
    plural: networkauthentications
    singular: networkauthentication
    shortNames: []
  versions:
    - name: v1alpha1
      served: true
      storage: true
      schema:
        openAPIV3Schema:
          type: object
          required: [spec]
          properties:
            spec:
              description: >-
                TODO
              type: object
              required: [networks]
              properties:
                networks:
                  description: >-
                    The list of networks that this authentication applies to.
                  type: array
                  items:
                    type: object
                    required: [cidr]
                    properties:
                      cidr:
                        description: >-
                          The CIDR of the network that this authentication
                        type: string
                      except:
                        type: array
                        items:
                          type: string
---
# Source: linkerd-crds/templates/serviceprofile-crd.yaml
=======
# Source: linkerd-crds/templates/serviceprofile.yaml
>>>>>>> 24cab940
---
###
### Service Profile CRD
###
apiVersion: apiextensions.k8s.io/v1
kind: CustomResourceDefinition
metadata:
  name: serviceprofiles.linkerd.io
  annotations:
    linkerd.io/created-by: linkerd/helm linkerd-version
  labels:
    helm.sh/chart: linkerd-crds-
    linkerd.io/control-plane-ns: linkerd-dev
spec:
  group: linkerd.io
  versions:
  - name: v1alpha1
    served: true
    storage: false
    schema:
      openAPIV3Schema:
        type: object
        properties:
          spec:
            type: object
            description: Spec is the custom resource spec
            required:
            - routes
            properties:
              dstOverrides:
                type: array
                required:
                - authority
                - weight
                items:
                  type: object
                  description: WeightedDst is a weighted alternate destination.
                  properties:
                    authority:
                      type: string
                    weight:
                      x-kubernetes-int-or-string: true
                      anyOf:
                      - type: integer
                      - type: string
                      pattern: ^(\+|-)?(([0-9]+(\.[0-9]*)?)|(\.[0-9]+))(([KMGTPE]i)|[numkMGTPE]|([eE](\+|-)?(([0-9]+(\.[0-9]*)?)|(\.[0-9]+))))?$
              opaquePorts:
                type: array
                items:
                  type: string
              retryBudget:
                type: object
                required:
                - minRetriesPerSecond
                - retryRatio
                - ttl
                description: RetryBudget describes the maximum number of retries that should be issued to this service.
                properties:
                  minRetriesPerSecond:
                    format: int32
                    type: integer
                  retryRatio:
                    type: number
                    format: float
                  ttl:
                    type: string
              routes:
                type: array
                items:
                  type: object
                  description: RouteSpec specifies a Route resource.
                  required:
                  - condition
                  - name
                  properties:
                    condition:
                      type: object
                      description: RequestMatch describes the conditions under which to match a Route.
                      properties:
                        pathRegex:
                          type: string
                        method:
                          type: string
                        all:
                          type: array
                          items:
                            type: object
                            x-kubernetes-preserve-unknown-fields: true
                        any:
                          type: array
                          items:
                            type: object
                            x-kubernetes-preserve-unknown-fields: true
                        not:
                          type: array
                          items:
                            type: object
                            x-kubernetes-preserve-unknown-fields: true
                    isRetryable:
                      type: boolean
                    name:
                      type: string
                    timeout:
                      type: string
                    responseClasses:
                      type: array
                      items:
                        type: object
                        required:
                        - condition
                        description: ResponseClass describes how to classify a response (e.g. success or failures).
                        properties:
                          condition:
                            type: object
                            description: ResponseMatch describes the conditions under
                              which to classify a response.
                            properties:
                              all:
                                type: array
                                items:
                                  type: object
                                  x-kubernetes-preserve-unknown-fields: true
                              any:
                                type: array
                                items:
                                  type: object
                                  x-kubernetes-preserve-unknown-fields: true
                              not:
                                type: array
                                items:
                                  type: object
                                  x-kubernetes-preserve-unknown-fields: true
                              status:
                                type: object
                                description: Range describes a range of integers (e.g. status codes).
                                properties:
                                  max:
                                    format: int32
                                    type: integer
                                  min:
                                    format: int32
                                    type: integer
                          isFailure:
                            type: boolean
  - name: v1alpha2
    served: true
    storage: true
    schema:
      openAPIV3Schema:
        type: object
        properties:
          spec:
            type: object
            description: Spec is the custom resource spec
            properties:
              dstOverrides:
                type: array
                required:
                - authority
                - weight
                items:
                  type: object
                  description: WeightedDst is a weighted alternate destination.
                  properties:
                    authority:
                      type: string
                    weight:
                      x-kubernetes-int-or-string: true
                      anyOf:
                      - type: integer
                      - type: string
                      pattern: ^(\+|-)?(([0-9]+(\.[0-9]*)?)|(\.[0-9]+))(([KMGTPE]i)|[numkMGTPE]|([eE](\+|-)?(([0-9]+(\.[0-9]*)?)|(\.[0-9]+))))?$
              opaquePorts:
                type: array
                items:
                  type: string
              retryBudget:
                type: object
                required:
                - minRetriesPerSecond
                - retryRatio
                - ttl
                description: RetryBudget describes the maximum number of retries that should be issued to this service.
                properties:
                  minRetriesPerSecond:
                    format: int32
                    type: integer
                  retryRatio:
                    type: number
                    format: float
                  ttl:
                    type: string
              routes:
                type: array
                items:
                  type: object
                  description: RouteSpec specifies a Route resource.
                  required:
                  - condition
                  - name
                  properties:
                    condition:
                      type: object
                      description: RequestMatch describes the conditions under which to match a Route.
                      properties:
                        pathRegex:
                          type: string
                        method:
                          type: string
                        all:
                          type: array
                          items:
                            type: object
                            x-kubernetes-preserve-unknown-fields: true
                        any:
                          type: array
                          items:
                            type: object
                            x-kubernetes-preserve-unknown-fields: true
                        not:
                          type: array
                          items:
                            type: object
                            x-kubernetes-preserve-unknown-fields: true
                    isRetryable:
                      type: boolean
                    name:
                      type: string
                    timeout:
                      type: string
                    responseClasses:
                      type: array
                      items:
                        type: object
                        required:
                        - condition
                        description: ResponseClass describes how to classify a response (e.g. success or failures).
                        properties:
                          condition:
                            type: object
                            description: ResponseMatch describes the conditions under
                              which to classify a response.
                            properties:
                              all:
                                type: array
                                items:
                                  type: object
                                  x-kubernetes-preserve-unknown-fields: true
                              any:
                                type: array
                                items:
                                  type: object
                                  x-kubernetes-preserve-unknown-fields: true
                              not:
                                type: array
                                items:
                                  type: object
                                  x-kubernetes-preserve-unknown-fields: true
                              status:
                                type: object
                                description: Range describes a range of integers (e.g. status codes).
                                properties:
                                  max:
                                    format: int32
                                    type: integer
                                  min:
                                    format: int32
                                    type: integer
                          isFailure:
                            type: boolean
  scope: Namespaced
  preserveUnknownFields: false
  names:
    plural: serviceprofiles
    singular: serviceprofile
    kind: ServiceProfile
    shortNames:
    - sp<|MERGE_RESOLUTION|>--- conflicted
+++ resolved
@@ -435,7 +435,6 @@
         description: The server that this grants access to
         jsonPath: .spec.server.name
 ---
-<<<<<<< HEAD
 # Source: linkerd-crds/templates/policy/authorizationpolicy.yaml
 
 ---
@@ -475,13 +474,13 @@
                   description: >-
                     TODO ...
                   type: object
-                  # Copied from the gateway API.
+                  # Modified from the gateway API.
                   # Copyright 2020 The Kubernetes Authors
                   properties:
                     group:
                       description: >-
                         Group is the group of the referent. When empty, the Kubernetes core API
-                        group is infered."
+                        group is inferred.
                       maxLength: 253
                       pattern: ^$|^[a-z0-9]([-a-z0-9]*[a-z0-9])?(\.[a-z0-9]([-a-z0-9]*[a-z0-9])?)*$
                       type: string
@@ -493,18 +492,16 @@
                       pattern: ^[a-zA-Z]([-a-zA-Z0-9]*[a-zA-Z0-9])?$
                       type: string
                     name:
-                      description: >-
-                        Name is the name of the referent. When unspecified, this policy refers to
-                        all resources of the specified Group and Kind in the local namespace.
+                      description: Name is the name of the referent.
                       maxLength: 253
                       minLength: 1
                       type: string
                   required:
-                    - group
                     - kind
+                    - name
                 requiredAuthenticationRefs:
                   description: >-
-                    The list of required authentications
+                    RequiredAuthenticationRefs enumerates a set of required authentications
                   type: array
                   items:
                     type: object
@@ -538,8 +535,8 @@
                         maxLength: 253
                         type: string
                     required:
-                      - group
                       - kind
+                      - name
 ---
 # Source: linkerd-crds/templates/policy/meshtlsauthentication.yaml
 ---
@@ -675,10 +672,7 @@
                         items:
                           type: string
 ---
-# Source: linkerd-crds/templates/serviceprofile-crd.yaml
-=======
 # Source: linkerd-crds/templates/serviceprofile.yaml
->>>>>>> 24cab940
 ---
 ###
 ### Service Profile CRD
